--- conflicted
+++ resolved
@@ -72,8 +72,6 @@
     store_local: bool,
     overwrite_existing: bool,
 ) -> None:
-<<<<<<< HEAD
-=======
     """
     Writes Chess.com player game statistics DataFrame to parquet file in GCS bucket
     and/or locally, and then loads the data file from GCS to BigQuery.
@@ -164,123 +162,6 @@
     end_time = datetime.now()
     time_taken: timedelta = end_time - start_time
     end_message = f"""Finished `load_single_cdc_game_format_stats` flow at {end_time} (local time).
-    Time taken: {time_taken}."""
-    logger.info(end_message)
-
-
-@flow(flow_run_name=generate_elt_single_title_cdc_stats_flow_name, log_prints=True)
-def elt_single_title_cdc_stats(
-    chess_title: ChessTitle,
-    gcp_credentials_block: GcpCredentials,
-    gcs_bucket_block: GcsBucket,
-    store_local: bool,
-    overwrite_existing: bool,
-    bq_dataset_name: str,
-    bq_table_name_prefix: str,
-) -> None:
-    """
-    Extracts Chess.com player game statistics for the specified ChessTitle,
-    applies cleaning/pre-processing, and loads the data into BigQuery.
-
-    Args:
-        chess_title (ChessTitle):
-            The title of the chess players to extract statistics for.
-        gcp_credentials_block (GcpCredentials):
-            The GCP credentials block for authentication.
-        gcs_bucket_block (GcsBucket):
-            The GCS bucket block for storing intermediate data.
-        store_local (bool):
-            Flag indicating whether to store intermediate data locally.
-        overwrite_existing (bool):
-            Flag indicating whether to overwrite existing data.
-        bq_dataset_name (str):
-            The name of the BigQuery dataset to load the data into.
-        bq_table_name_prefix (str):
-            The prefix for the BigQuery table names.
-
-    Returns:
-        None
-    """
->>>>>>> fdcc627b
-    # Create Prefect info logger
-    logger = get_run_logger()
-
-    # Log flow start message
-    start_time = datetime.now()
-    start_message = f"""Starting `elt_single_title_cdc_stats` flow at {start_time} (local time).
-    Inputs:
-        chess_title (ChessTitle): {chess_title}
-        gcp_credentials_block: {gcp_credentials_block}
-        gcs_bucket_block: {gcs_bucket_block}
-        store_local (bool): {store_local}
-        overwrite_existing (bool): {overwrite_existing}"""
-    logger.info(start_message)
-
-    # Extract Chess.com player game statistics for the specified ChessTitle
-    logger.info(
-        "Extracting Chess.com player game statistics for "
-        f"{chess_title.value} titled players on "
-        f"{datetime.now().date} at {datetime.now().time}..."
-    )
-    cdc_stats: Dict[str, pl.DataFrame] = extract_titled_cdc_stats(chess_title)
-    logger.info(
-        "Extracted Chess.com player game statistics for the following Chess.com "
-        f"game-formats: {cdc_stats.keys()}"
-    )
-    logger.info(
-        "Extracted game statistics for "
-        f"{max([len(stats_df) for stats_df in cdc_stats.values()]):_} players."
-    )
-    logger.info("Chess.com game statistics DataFrame(s):")
-    for cdc_game_format, stats_df in cdc_stats.items():
-        logger.info(f"{cdc_game_format}: {stats_df}")
-
-    # Apply initial cleaning/pre-processing to player game statistics DataFrames
-    logger.info(
-        f"Cleaning Chess.com {chess_title.value} titled player game statistics "
-        "DataFrames..."
-    )
-    for cdc_game_format, stats_df in cdc_stats.items():
-        cdc_stats[cdc_game_format] = clean_cdc_stats(stats_df, cdc_game_format)
-    logger.info("Cleaned Chess.com game statistics DataFrames.")
-    for cdc_game_format, stats_df in cdc_stats.items():
-        logger.info(
-            f"{cdc_game_format} statistics DataFrame"
-            f"\n\tShape: {stats_df.shape} "
-            f"\n\tColumns: {stats_df.columns}"
-        )
-
-    # Write player game statistics to parquet files in GCS bucket and/or locally
-    for index, (cdc_game_format, stats_df) in enumerate(cdc_stats.items()):
-        # Generate destination parquet file path for writing of player game statistics
-        logger.info(f"Dataset {index} of {len(cdc_stats)}.")
-        logger.info(
-            f"Generating destination parquet file path for {chess_title.value} titled "
-            f"Chess.com players' {cdc_game_format} game statistics..."
-        )
-        destination: Path = generate_cdc_stats_file_path(chess_title, cdc_game_format)
-        logger.info(f"File path: {destination}")
-        # Write player game statistics to parquet file in GCS bucket and/or locally
-        logger.info(
-            f"Writing cleaned {chess_title.value} titled Chess.com players' "
-            f"{cdc_game_format} game statistics to GCS bucket at {destination}..."
-        )
-        write_dataframe_to_gcs(
-            stats_df, destination, gcs_bucket_block, overwrite_existing
-        )
-        logger.info("Finished writing game statistics to GCS bucket.")
-        if store_local:
-            logger.info(
-                f"Writing cleaned {chess_title.value} titled Chess.com players' "
-                f"{cdc_game_format} game statistics to {destination} locally..."
-            )
-            write_dataframe_to_local(stats_df, destination, overwrite_existing)
-            logger.info("Finished writing game statistics locally.")
-
-    # Log flow end message
-    end_time = datetime.now()
-    time_taken: timedelta = end_time - start_time
-    end_message = f"""Finished `elt_single_title_cdc_stats` flow at {end_time} (local time).
     Time taken: {time_taken}."""
     logger.info(end_message)
 
