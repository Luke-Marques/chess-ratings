--- conflicted
+++ resolved
@@ -25,11 +25,7 @@
 github_block = GitHub(repository=args.repo, reference=args.branch)
 github_block.save(args.block_name, overwrite=True)
 
-<<<<<<< HEAD
-# create GCP Cloud Run Job blcok and save to Prefect Cloud
-=======
 # create GCP Cloud Run Job block and save to Prefect Cloud
->>>>>>> ffc174c1
 cloud_run_job_block = CloudRunJob(
     image=args.image,
     region=args.region,
